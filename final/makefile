<<<<<<< HEAD
# Profile or not?
USE_PROFILING := 1

=======
>>>>>>> e00fc5ca
# Directories
# -----------------------------------------------------
# bin will be created when building the program.
# Executable and the intermediate object files will be placed there.
# 'make clean' will completely remove bin and its contents.
BIN_PATH := bin

# All the source files recide here.
SRC_PATH := ../src

# Included (external) headers
INCL = -I../incl/

# Object files, headers and the main executable
# -----------------------------------------------------
# List all objects that contain CPU code.
OBJ_NAMES := Main.o Simulator.o Kernels.o
OBJS := $(addprefix $(BIN_PATH)/, $(OBJ_NAMES))

# List all the objects that contain GPU code.
# Overlap with the objects above is totally fine.
# These are only related to linking, compiling is done automatically
# based on the file extension (.cpp vs. .cu)
GPU_OBJ_NAMES := Simulator.o Kernels.o
GPU_OBJS := $(addprefix $(BIN_PATH)/, $(GPU_OBJ_NAMES))

# Find all headers in source dir.
HEADERS := $(wildcard $(SRC_PATH)/*.h)
HEADERS += $(wildcard $(SRC_PATH)/*.cuh)

# Name of the linked GPU code.
GPU_CODE := $(BIN_PATH)/GPUCode.o

# Name of the final executable.
EXEC := $(BIN_PATH)/cubble

# Compilers to use
# -----------------------------------------------------
C_CPU := g++
C_GPU := nvcc

# External libraries to link
# -----------------------------------------------------
LIBS := -lcudart -lcurand -lnvToolsExt -lpthread

# Preprocessor defines
# -----------------------------------------------------
DEFINES := -DNDEBUG -DUSE_PROFILING=$(USE_PROFILING)
NVCC_DEFINES := -D_FORCE_INLINES -D_MWAITXINTRIN_H_INCLUDED -D__STRICT_ANSI__

# Flags
# -----------------------------------------------------
CPU_FLAGS := -Wall -std=c++14 -m64
GPU_ARCH := -gencode arch=compute_70,code=compute_70	\
	    -gencode arch=compute_70,code=sm_70		\
	    -gencode arch=compute_60,code=sm_60
GPU_FLAGS := $(GPU_ARCH) -std=c++14 --expt-relaxed-constexpr -lineinfo
COMMON_FLAGS := $(INCL)
OPTIM_FLAGS := -O3
PROFILING_FLAGS :=
ifeq ($(USE_PROFILING), 1)
PROFILING_FLAGS := -pg
endif

# First rule: Builds the project with default settings
# -----------------------------------------------------
.PHONY : all
all : | $(BIN_PATH)
	$(MAKE) -j8 $(EXEC)

# Rule for main executable.
# -----------------------------------------------------
# By default has some safety nets at place but also uses some optimizations.
$(EXEC) : $(HEADERS) $(OBJS) $(GPU_CODE)
	$(C_CPU) $(PROFILING_FLAGS) $(OBJS) $(GPU_CODE) $(LIBS) -o $@

# Rule for linking the GPU code to a single object file
# -----------------------------------------------------
$(GPU_CODE) : $(GPU_OBJS)
	$(C_GPU) $(PROFILING_FLAGS) $(GPU_ARCH) -dlink $^ -o $@


# Rule for the intermediate objects
# -----------------------------------------------------
# CPU code
$(BIN_PATH)/%.o : $(SRC_PATH)/%.cpp
	$(eval OPTIONS = $(CPU_FLAGS) $(COMMON_FLAGS) \
	$(OPTIM_FLAGS) $(DEFINES) $(PROFILING_FLAGS))
	$(C_CPU) $< $(OPTIONS) -c -o $@

# GPU code
$(BIN_PATH)/%.o : $(SRC_PATH)/%.cu
	$(eval OPTIONS = $(GPU_FLAGS) $(COMMON_FLAGS) \
	$(OPTIM_FLAGS) $(DEFINES) $(NVCC_DEFINES) $(PROFILING_FLAGS))
	$(C_GPU) $< $(OPTIONS) -dc -o $@

# Clean up
# -----------------------------------------------------
.PHONY : clean
clean :
	rm -rf $(BIN_PATH)

# mkdir bin
# -----------------------------------------------------
$(BIN_PATH) :
	mkdir $(BIN_PATH)<|MERGE_RESOLUTION|>--- conflicted
+++ resolved
@@ -1,9 +1,3 @@
-<<<<<<< HEAD
-# Profile or not?
-USE_PROFILING := 1
-
-=======
->>>>>>> e00fc5ca
 # Directories
 # -----------------------------------------------------
 # bin will be created when building the program.

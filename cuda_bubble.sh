#!/bin/bash

#SBATCH --mem=4G
#SBATCH --time=01:00:00						## wallclock time hh:mm:ss
<<<<<<< HEAD
#SBATCH --gres=gpu:1 --constraint='pascal'			## use K80 or P100
=======
#SBATCH --gres=gpu:1 --constraint='pascal'		## use K80 or P100
>>>>>>> 28906264
#SBATCH --mail-user=juhana.lankinen@aalto.fi --mail-type=ALL

module purge
module load goolfc/triton-2017a					## toolchain

srun make clean
srun make
<<<<<<< HEAD
srun --gres=gpu:1 nvprof --profile-from-start off bin/cubble data.json save.json
=======
srun --gres=gpu:1 nvprof --profile-from-start off --print-gpu-trace bin/cubble data.json save.json
>>>>>>> 28906264
<|MERGE_RESOLUTION|>--- conflicted
+++ resolved
@@ -2,11 +2,7 @@
 
 #SBATCH --mem=4G
 #SBATCH --time=01:00:00						## wallclock time hh:mm:ss
-<<<<<<< HEAD
-#SBATCH --gres=gpu:1 --constraint='pascal'			## use K80 or P100
-=======
 #SBATCH --gres=gpu:1 --constraint='pascal'		## use K80 or P100
->>>>>>> 28906264
 #SBATCH --mail-user=juhana.lankinen@aalto.fi --mail-type=ALL
 
 module purge
@@ -14,8 +10,4 @@
 
 srun make clean
 srun make
-<<<<<<< HEAD
-srun --gres=gpu:1 nvprof --profile-from-start off bin/cubble data.json save.json
-=======
-srun --gres=gpu:1 nvprof --profile-from-start off --print-gpu-trace bin/cubble data.json save.json
->>>>>>> 28906264
+srun --gres=gpu:1 nvprof --profile-from-start off --print-gpu-trace bin/cubble data.json save.json
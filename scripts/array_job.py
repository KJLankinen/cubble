#!/usr/bin/python

import json
import sys
import os
import copy
import datetime
import subprocess
import shutil
import errno
import argparse
from pathlib import Path


# Assumes that whole application is contained in one folder above, normally cubble
dir_name_of_application = Path(__file__).resolve().parent.parent.name
if dir_name_of_application != "cubble":
    raise Exception(f"The folder of this application is '{dir_name_of_application}'. "
                    f"Please rename it to 'cubble' to ensure correct usage")


def create_folder_and_data_file(dir_name, outfile_name, data, inbound):
    os.makedirs(dir_name)
    for key, val in inbound.items():
        if key in data.keys():
            data.update({key:val})
        else:
            print("Key not found in default input file: " + key)
    
    with open(outfile_name, 'w') as outfile:
        json.dump(data, outfile, indent=4, sort_keys=True)

class File:
    name = ""
    path = ""
    stem = ""

    def __init__(self, name, root, stem=None, create=False, checkIfExists=False):
        self.name = name
        if stem is not None:
            self.stem = stem
            self.path = os.path.join(root, stem, name)
        else:
            self.path = os.path.join(root, name)

        if checkIfExists and not os.path.isdir(self.path) and not os.path.isfile(self.path):
            raise FileNotFoundError(errno.ENOENT, os.strerror(errno.ENOENT), self.path)

        if create and not os.path.isdir(self.path) and not os.path.isfile(self.path):
            print("Creating: " + self.path)
            os.makedirs(self.path)
        elif create and (os.path.isdir(self.path) or os.path.isfile(self.path)):
            raise FileExistsError(errno.EEXIST, os.strerror(errno.EEXIST), self.path)
        else:
            print(self.path)

def main():

    parser = argparse.ArgumentParser(
        description='This script starts an array of slurm jobs to perform the bubble simulation'
    )

    parser.add_argument(
        '--name',
        type=str,
        help='Name of directory to save snapshots and general output to'
    )

    parser.add_argument(
        '-c',
        action='store_true',
        help=f'Optional: Convert the snapshots of the simulation from csv to vtu files. Maybe be slow for many files. '
        f'To use the conversion use: $ python3 {Path(__file__).name} [...] -c'
    )

    cubble_namespace = parser.parse_args()

    

    if len(sys.argv) < 2:
        print("Give a (descriptive) name for the sub directory the simulation data is saved to.")
        return 1

    sb_name = f"cubble_{cubble_namespace.name}"
    sb_compile_name = f"compile_{sb_name}"
    sb_modules =    "cuda/10.0.130 gcc/6.3.0"
    sb_mem =        "32G"
<<<<<<< HEAD
    sb_time =       "120:00:00"
    sb_gres =       "gpu:v100:1"
=======
    sb_time =       "08:00:00"
    sb_gres =       "gpu:1"
    sb_constraint = "'volta|pascal'"
>>>>>>> 1bc2c4d5
    sb_mail_user =  os.popen('git config user.email').read().replace("\n", "")
    sb_mail_type =  "ALL"
    sb_signal =     "USR1@180"

    print("\nUsing the following paths & files:")
    print("----------------------------------\n")
    root_dir =              File("cubble", os.environ['WRKDIR'], None, False, True)  ###
    src_dir =               File("src", root_dir.path)
    incl_dir =              File("incl", root_dir.path)
    data_dir =              File(cubble_namespace.name,
                                 root_dir.path,
                                 os.path.join("data", datetime.datetime.now().strftime("%d_%m_%Y")),
                                 True)
    make_file =             File("makefile", root_dir.path, "final", False, True)
    default_input =         File("input_parameters.json", root_dir.path, None, False, True)
    arr_params =            File("array_parameters.json", root_dir.path, None, False, True)
    executable =            File("cubble", data_dir.path) ###
    array_work_dir =        File("run_$RUN_NUM", data_dir.path)
    array_input =           File(default_input.name, array_work_dir.path)
    continue_script =       File("continue_script.sh", array_work_dir.path)
    binary =                File("state.bin", array_work_dir.path) 
    result_file =           File("results.dat", array_work_dir.path)
    temp_dir =              File("$TEMP_DIR", "/tmp")
    print("----------------------------------\n")
    
    print("Copying makefile from " + make_file.path + " to " + data_dir.path + "/" + make_file.name)
    shutil.copyfile(make_file.path, os.path.join(data_dir.path, make_file.name))
	
    sb_slurm_output_name = "slurm-%x_%j.out"  # output name should be the simulation name and job number

    # Check if user provided -c option for conversion
    if cubble_namespace.c:

        from create_venv.create_venv import virtual_environment  # Creates virtual environment or else loads it
        run_folder_pattern = "run_[0-9]*"  # pattern of folders that contain snapshots
        # Load virtual environment excecutes conversion file and deactivates virtual environment
        vtu_conversion_bash = \
            f"source {virtual_environment.resolve()}/bin/activate\n\
            python {root_dir.path}/scripts/convert_csv_to_vtu.py " \
                f"--snapshot_dir={data_dir.path} -s --sub_folder_pattern={run_folder_pattern}\n\
            deactivate"
    else:
        vtu_conversion_bash = ""

    compile_script_str = "\
#!/bin/bash\n\
#SBATCH --job-name=" + sb_compile_name + "\n\
#SBATCH --mem=1G\n\
#SBATCH --time=00:10:00\n\
#SBATCH --gres=" + sb_gres + "\n\
#SBATCH --mail-user=" + sb_mail_user + "\n\
#SBATCH --mail-type=" + sb_mail_type + "\n\
#SBATCH --output=" + sb_slurm_output_name + "\n\
TEMP_DIR=$SLURM_JOB_ID\n\
module load " + sb_modules + "\n\
mkdir " + temp_dir.path + "\n\
srun make -C " + data_dir.path + " SRC_PATH=" + src_dir.path + " BIN_PATH=" + temp_dir.path + " INCL=-I" + incl_dir.path + "\n\
cp " + temp_dir.path + "/" + executable.name + " " + data_dir.path
    
    print("Launching process for compiling the binary.")
    compile_process = subprocess.Popen(["sbatch"], stdout=subprocess.PIPE, stdin=subprocess.PIPE)
    compile_stdout = compile_process.communicate(input=compile_script_str.encode())[0]
    compile_slurm_id = str(compile_stdout.decode()).strip().split(" ")[-1]

    if compile_process.returncode != 0:
        print("Compile process submission was not successful!")
        return compile_process.returncode
    else:
        print(str(compile_stdout.decode()))

    print("Reading default input arguments.")
    with open(default_input.path) as json_file_handle:
        json_data = json.load(json_file_handle)

    num_runs = 0
    print("Creating directories and input files.")
    with open(arr_params.path) as parameter_file_handle:
        for counter, line in enumerate(parameter_file_handle):
            run_dir = os.path.join(data_dir.path, "run_" + str(counter))
            outfile_path = os.path.join(run_dir, os.path.split(default_input.path)[1])
            create_folder_and_data_file(run_dir, outfile_path, copy.deepcopy(json_data), json.loads(line.strip()))
            num_runs = counter

    continue_script_str = "\
#!/bin/bash\n\
#SBATCH --job-name=" + sb_name +"\n\
#SBATCH --mem=" + sb_mem + "\n\
#SBATCH --time=" + sb_time + "\n\
#SBATCH --gres=" + sb_gres + "\n\
#SBATCH --mail-user=" + sb_mail_user + "\n\
#SBATCH --mail-type=" + sb_mail_type + "\n\
#SBATCH --signal=" + sb_signal + "\n\
#SBATCH --output=" + sb_slurm_output_name + "\n\
RUN_NUM=$1\n\
TIMES_CALLED=$2\n\
TEMP_DIR=$SLURM_JOB_ID\n\
module load " + sb_modules + "\n\
mkdir " + temp_dir.path + "\n\
cd " + temp_dir.path + "\n\
if [ -f " + result_file.path + " ]; then cp " + result_file.path + " .; fi\n\
srun " + executable.path + " " + binary.path + " " + binary.name + "\n\
rm " + binary.path + "\n\
tar cf snapshots_$TIMES_CALLED.tar snapshot.csv.*\n\
rm snapshot.csv.*\n\
mv -f " + temp_dir.path + "/* " + array_work_dir.path + "\n\
cd " + array_work_dir.path + "\n\
if [ -f " + binary.name + " ] && [ -f " + continue_script.name + " ] && [[ ( $TIMES_CALLED < 3 ) ]]; \
then cd " + root_dir.path + "; sbatch " + continue_script.path + " $RUN_NUM $(($TIMES_CALLED + 1)); \
elif [ -f " + continue_script.name + " ]; then rm " + continue_script.name + "; fi"

    # Important to echo the continue script to file with single quotes to avoid bash variable expansion
    # See the second to last line of this script.

    array_script_str = "\
#!/bin/bash\n\
#SBATCH --job-name=" + sb_name + "\n\
#SBATCH --mem=" + sb_mem + "\n\
#SBATCH --time=" + sb_time + "\n\
#SBATCH --gres=" + sb_gres + "\n\
#SBATCH --mail-user=" + sb_mail_user + "\n\
#SBATCH --mail-type=" + sb_mail_type + "\n\
#SBATCH --dependency=aftercorr:" + compile_slurm_id + "\n\
#SBATCH --array=0-" + str(num_runs) + "\n\
#SBATCH --signal=" + sb_signal + "\n\
#SBATCH --output=" + sb_slurm_output_name + "\n\
RUN_NUM=$SLURM_ARRAY_TASK_ID\n\
TEMP_DIR=$SLURM_JOB_ID\n\
module load " + sb_modules + "\n\
mkdir " + temp_dir.path + "\n\
cd " + temp_dir.path + "\n\
srun " + executable.path + " " + array_input.path + " " + binary.name + "\n\
tar cf snapshots_0.tar snapshot.csv.*\n\
rm snapshot.csv.*\n\
mv -f " + temp_dir.path + "/* " + array_work_dir.path + "\n\
cd " + array_work_dir.path + "\n\
if [ -f " + binary.name + " ]; then echo \'" + continue_script_str + "\' > " + continue_script.name + "; fi\n\
if [ -f " + continue_script.name + " ]; then cd " + root_dir.path + "; sbatch " + continue_script.path + " $RUN_NUM 1; fi\n"\
+ vtu_conversion_bash

    print("Launching an array of processes that run the simulation.")
    array_process = subprocess.Popen(["sbatch"], stdout=subprocess.PIPE, stdin=subprocess.PIPE)
    array_stdout = array_process.communicate(input=array_script_str.encode())[0]

    if array_process.returncode != 0:
        print("Array process submission was not successful!")
        return array_process.returncode
    else:
        print(str(array_stdout.decode()))

    squeue_process = subprocess.Popen(["slurm", "q"], stdout=subprocess.PIPE)
    print("Slurm queue:")
    print(str(squeue_process.communicate()[0].decode()))
    print("\nJob submission done!")

if __name__ == "__main__":
    main()<|MERGE_RESOLUTION|>--- conflicted
+++ resolved
@@ -85,14 +85,8 @@
     sb_compile_name = f"compile_{sb_name}"
     sb_modules =    "cuda/10.0.130 gcc/6.3.0"
     sb_mem =        "32G"
-<<<<<<< HEAD
     sb_time =       "120:00:00"
     sb_gres =       "gpu:v100:1"
-=======
-    sb_time =       "08:00:00"
-    sb_gres =       "gpu:1"
-    sb_constraint = "'volta|pascal'"
->>>>>>> 1bc2c4d5
     sb_mail_user =  os.popen('git config user.email').read().replace("\n", "")
     sb_mail_type =  "ALL"
     sb_signal =     "USR1@180"

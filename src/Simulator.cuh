--- conflicted
+++ resolved
@@ -34,11 +34,8 @@
 	void getBubbles(std::vector<Bubble> &bubbles) const;
 	int getNumBubbles() const { return numBubbles; }
 	double getMaxBubbleRadius() const { return maxBubbleRadius; }
-<<<<<<< HEAD
 	double getInvRho();
-=======
 	void transformPositions(bool normalize);
->>>>>>> 871f9f6f
 
   private:
 	void doPrediction(const ExecutionPolicy &policy, double timeStep, bool useGasExchange, cudaEvent_t &eventToMark);

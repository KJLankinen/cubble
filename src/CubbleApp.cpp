#include <iostream>
#include <cuda_profiler_api.h>
#include <nvToolsExt.h>

#include <cuda_profiler_api.h>
#include <nvToolsExt.h>

#include "CubbleApp.h"
#include "Fileio.h"
#include "Bubble.h"

using namespace cubble;

int CubbleApp::numSnapshots = 0;

CubbleApp::CubbleApp(const std::string &inF,
		     const std::string &saveF)
{
    env = std::make_shared<Env>(inF, saveF);
    env->readParameters();
    
    simulator = std::make_unique<Simulator>(env);
}

CubbleApp::~CubbleApp()
{}

void CubbleApp::run()
{
    NVTX_RANGE_PUSH_A("Setup");
    std::cout << "**Starting the simulation setup.**\n" << std::endl;
    simulator->setupSimulation();

    NVTX_RANGE_POP();
    
    int numSteps = 0;
    const double phiTarget = env->getPhiTarget();
    double bubbleVolume = simulator->getVolumeOfBubbles();
    double phi = bubbleVolume / env->getSimulationBoxVolume();

    auto printPhi = [](double phi, double phiTarget) -> void
	{
	    std::cout << "Volume ratios: current: " << phi
	    << ", target: " << phiTarget
	    << std::endl;
	};

    printPhi(phi, phiTarget);
    saveSnapshotToFile();

    NVTX_RANGE_PUSH_A("Scaling.");
    std::cout << "Starting the scaling of the simulation box." << std::endl;
    const bool shouldShrink = phi < phiTarget;
    const double scaleAmount = env->getScaleAmount() * (shouldShrink ? 1 : -1);
    while ((shouldShrink && phi < phiTarget) || (!shouldShrink && phi > phiTarget))
    {
	env->setTfr(env->getTfr() - scaleAmount);
	simulator->integrate();
	phi = bubbleVolume / env->getSimulationBoxVolume();
	
	if (numSteps % 1000 == 0)
	    printPhi(phi, phiTarget);
	
	++numSteps;
    }
    NVTX_RANGE_POP();
    
    std::cout << "Scaling took total of " << numSteps << " steps." << std::endl;
    printPhi(phi, phiTarget);
    saveSnapshotToFile();
    
    std::cout << "Starting the relaxation of the foam..." << std::endl;
    numSteps = 0;
    const int failsafe = 500;
    simulator->integrate(false, true);
    while (true)
    {
	double energy1 = simulator->getElasticEnergy();
	double time = 0;

	for (int i = 0; i < env->getNumStepsToRelax(); ++i)
	{
	    simulator->integrate(false, true);
	    time += env->getTimeStep();
	}

	//time *= env->getKparameter() / (env->getAvgRad() * env->getAvgRad());;
	double energy2 = simulator->getElasticEnergy();
	double deltaEnergy = energy1 == 0 ? 0
	    : std::abs(energy2 - energy1) / (energy1 * time);

	if (deltaEnergy < env->getMaxDeltaEnergy())
	{
	    std::cout << "Final delta energy " << deltaEnergy
		      << " after " << numSteps * env->getNumStepsToRelax()
		      << " steps."
		      << std::endl;
	    break;
	}
	else if (numSteps > failsafe)
	{
	    std::cout << "Over " << failsafe
		      << " steps taken and required delta energy not reached."
		      << " Check parameters."
		      << std::endl;
	    break;
	}
	else
	    std::cout << "Number of simulation steps relaxed: "
		      << numSteps * env->getNumStepsToRelax()
		      << ", delta energy: " << deltaEnergy
		      << std::endl;

	++numSteps;
    }

    saveSnapshotToFile();

    std::cout << "**Setup done.**"
	      <<"\n\n**Starting the simulation proper.**"
	      << std::endl;
<<<<<<< HEAD
    cudaProfilerStart();
    for (int i = 0; i < env->getNumIntegrationSteps(); ++i)
=======

    NVTX_RANGE_PUSH_A("Simulation");

    CUDA_PROFILER_START();
    simulator->setSimulationTime(0);

    numSteps = 0;
    size_t timesPrinted = 0;
    bool stopSimulation = false;
    
    while (!stopSimulation)
>>>>>>> 28906264
    {
	if (numSteps == 55)
	{
	    CUDA_PROFILER_START();
	}
	
        stopSimulation = !simulator->integrate(true, false);

	if (numSteps == 60)
	{
	    CUDA_PROFILER_STOP();
	}

	double scaledTime = simulator->getSimulationTime() * env->getKParameter()
	    / (env->getAvgRad() * env->getAvgRad());
	
	if ((size_t)scaledTime >= timesPrinted)
	{
	    std::cout << "t*: " << scaledTime
		      << " <R>/<R_in>: " << simulator->getAverageRadius() / env->getAvgRad()
		      << std::endl;
	    
	    saveSnapshotToFile();
<<<<<<< HEAD
    }
    cudaProfilerStop();
=======
	    ++timesPrinted;
	}

	++numSteps;
    }
    
    NVTX_RANGE_POP();
    
>>>>>>> 28906264
    saveSnapshotToFile();
    env->writeParameters();
    
    std::cout << "**Simulation has been finished.**\nGoodbye!" << std::endl;
}

void CubbleApp::saveSnapshotToFile()
{
    NVTX_RANGE_PUSH_A("snapshot");
    std::cout << "Writing a snap shot to a file..." << std::flush;

    std::vector<Bubble> tempVec;
    simulator->getBubbles(tempVec);
    
    std::stringstream ss;
    ss << env->getDataPath()
       << env->getSnapshotFilename()
       << numSnapshots
       << ".dat";

    std::string filename(ss.str());
    ss.clear();
    ss.str("");

    // Add descriptions here, when adding new things to the 'header' of the data file
    ss << "#--------------------------------------------------"
       << "\n# Lines starting with '#' are comment lines"
       << "\n#"
       << "\n# Format of data:"
       << "\n# left bottom back"
       << "\n# top front right"
       << "\n#"
       << "\n# bubble data: normalized position (x, y, z), unnormalized radius"
       << "\n#--------------------------------------------------";

    // Add the new things here.
    ss << "\n" << env->getLbb()
       << "\n" << env->getTfr();
    
    for (const auto &bubble : tempVec)
	ss << "\n" << bubble;
    
    fileio::writeStringToFile(filename, ss.str());
    ++numSnapshots;

    std::cout << " Done." << std::endl;
    NVTX_RANGE_POP();
}<|MERGE_RESOLUTION|>--- conflicted
+++ resolved
@@ -119,10 +119,6 @@
     std::cout << "**Setup done.**"
 	      <<"\n\n**Starting the simulation proper.**"
 	      << std::endl;
-<<<<<<< HEAD
-    cudaProfilerStart();
-    for (int i = 0; i < env->getNumIntegrationSteps(); ++i)
-=======
 
     NVTX_RANGE_PUSH_A("Simulation");
 
@@ -134,7 +130,6 @@
     bool stopSimulation = false;
     
     while (!stopSimulation)
->>>>>>> 28906264
     {
 	if (numSteps == 55)
 	{
@@ -158,10 +153,6 @@
 		      << std::endl;
 	    
 	    saveSnapshotToFile();
-<<<<<<< HEAD
-    }
-    cudaProfilerStop();
-=======
 	    ++timesPrinted;
 	}
 
@@ -170,7 +161,6 @@
     
     NVTX_RANGE_POP();
     
->>>>>>> 28906264
     saveSnapshotToFile();
     env->writeParameters();
     

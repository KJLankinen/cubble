--- conflicted
+++ resolved
@@ -89,21 +89,7 @@
 	return val2;
 }
 
-<<<<<<< HEAD
-__device__ dvec getWrappedPos(dvec pos, dvec tfr, dvec lbb)
-{
-	const dvec interval = tfr - lbb;
-	pos.x = pos.x < lbb.x ? pos.x + interval.x : (pos.x > tfr.x ? pos.x - interval.x : pos.x);
-	pos.y = pos.y < lbb.y ? pos.y + interval.y : (pos.y > tfr.y ? pos.y - interval.y : pos.y);
-	pos.z = pos.z < lbb.z ? pos.z + interval.z : (pos.z > tfr.z ? pos.z - interval.z : pos.z);
-
-	return pos;
-}
-
 __device__ int getCellIdxFromPos(double x, double y, double z, dvec lbb, dvec tfr, ivec cellDim)
-=======
-__device__ int getCellIdxFromPos(double x, double y, double z, dvec interval, ivec cellDim)
->>>>>>> a4310dc4
 {
 	const dvec interval = tfr - lbb;
 	const int xid = floor(cellDim.x * (x - lbb.x) / interval.x);

--- conflicted
+++ resolved
@@ -840,7 +840,6 @@
     }
 }
 
-<<<<<<< HEAD
 double Simulator::getInvRho()
 {
     double invRho = 0;
@@ -849,7 +848,6 @@
     return invRho;
 }
 
-=======
 void Simulator::transformPositions(bool normalize)
 {
     ExecutionPolicy policy;
@@ -864,5 +862,4 @@
                 bubbleData.getRowPtr((size_t)BP::Y),
                 bubbleData.getRowPtr((size_t)BP::Z));
 }
->>>>>>> 871f9f6f
 } // namespace cubble
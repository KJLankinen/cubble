{
    "AvgRad": 0.06,
    "DataFilename": "collected_data.dat",
    "ErrorTolerance": 1e-05,
    "KParameter": 1e-05,
    "Kappa": 0.01,
    "MaxDeltaEnergy": 0.0001,
    "MinNumBubbles": 900,
    "MuZero": 1.0,
    "NumBubbles": 100000,
    "NumBubblesPerCell": 32,
    "NumStepsToRelax": 10000,
    "PhiTarget": 0.9,
    "RngSeed": 266,
    "ScaleAmount": 0.0001,
    "SigmaZero": 1.0,
    "SnapshotFilename": "snapshot",
    "StdDevRad": 0.0126,
<<<<<<< HEAD
    "TimeStep": 0.11159523370208949
=======
    "TimeStep": 0.10450410784489397
>>>>>>> 64c87fae
}<|MERGE_RESOLUTION|>--- conflicted
+++ resolved
@@ -16,9 +16,5 @@
     "SigmaZero": 1.0,
     "SnapshotFilename": "snapshot",
     "StdDevRad": 0.0126,
-<<<<<<< HEAD
-    "TimeStep": 0.11159523370208949
-=======
     "TimeStep": 0.10450410784489397
->>>>>>> 64c87fae
 }
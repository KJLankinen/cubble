--- conflicted
+++ resolved
@@ -1,28 +1,4 @@
 {
-<<<<<<< HEAD
-    "avgRad": 0.06,
-    "compressionAmount": 1e-06,
-    "errorTolerance": 0.0001,
-    "lbb": {
-        "x": 0.10490400000009457,
-        "y": 0.10490400000009457
-    },
-    "minRad": 1e-08,
-    "muZero": 1.0,
-    "numBubblesPerSweep": 1000,
-    "numIntegrationSteps": 2000000,
-    "numMaxBubbles": 5000,
-    "numMaxSweeps": 1000,
-    "phiTarget": 0.8,
-    "rngSeed": 154248,
-    "sigmaZero": 1.0,
-    "stdDevRad": 0.0126,
-    "tfr": {
-        "x": 1.3950959999853367,
-        "y": 1.3950959999853367
-    },
-    "timeStep": 2.4943235147781327e-14
-=======
     "AvgRad": 0.06,
     "CompressionAmount": 0.001,
     "ErrorTolerance": 1e-05,
@@ -48,5 +24,4 @@
         "z": 3.7629999999996926
     },
     "TimeStep": 0.11649025889821893
->>>>>>> c239ac5f
 }